--- conflicted
+++ resolved
@@ -33,13 +33,8 @@
 
 public class CellBroadcastReceiver extends BroadcastReceiver {
     private static final String TAG = "CellBroadcastReceiver";
-<<<<<<< HEAD
     static final boolean DBG = true;
     static final boolean VDBG = false;    // STOPSHIP: change to false before ship
-    private static int mServiceState = -1;
-=======
-    static final boolean DBG = false;    // STOPSHIP: change to false before ship
->>>>>>> e7855825
 
     public static final String CELLBROADCAST_START_CONFIG_ACTION =
             "android.cellbroadcastreceiver.START_CONFIG";
