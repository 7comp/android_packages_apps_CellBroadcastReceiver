--- conflicted
+++ resolved
@@ -41,10 +41,6 @@
 import android.telephony.SmsCbLocation;
 import android.telephony.SmsCbMessage;
 import android.telephony.SubscriptionManager;
-<<<<<<< HEAD
-import android.telephony.CarrierConfigManager;
-=======
->>>>>>> 091f8cbd
 import android.util.Log;
 
 import com.android.internal.telephony.PhoneConstants;
@@ -252,7 +248,7 @@
             }
         }
 
-        int subId = intent.getIntExtra(PhoneConstants.SUBSCRIPTION_KEY,
+        subId = intent.getIntExtra(PhoneConstants.SUBSCRIPTION_KEY,
                 SubscriptionManager.getDefaultSmsSubscriptionId());
         if (subId == SubscriptionManager.INVALID_SUBSCRIPTION_ID) {
             subId = SubscriptionManager.getDefaultSubscriptionId();
