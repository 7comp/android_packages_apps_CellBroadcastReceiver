/*
 * Copyright (C) 2011 The Android Open Source Project
 *
 * Licensed under the Apache License, Version 2.0 (the "License");
 * you may not use this file except in compliance with the License.
 * You may obtain a copy of the License at
 *
 *      http://www.apache.org/licenses/LICENSE-2.0
 *
 * Unless required by applicable law or agreed to in writing, software
 * distributed under the License is distributed on an "AS IS" BASIS,
 * WITHOUT WARRANTIES OR CONDITIONS OF ANY KIND, either express or implied.
 * See the License for the specific language governing permissions and
 * limitations under the License.
 */

package com.android.cellbroadcastreceiver;

import android.app.ActivityManagerNative;
import android.app.Notification;
import android.app.NotificationManager;
import android.app.PendingIntent;
import android.app.Service;
import android.content.Context;
import android.content.Intent;
import android.content.SharedPreferences;
import android.database.Cursor;
import android.os.Binder;
import android.os.Bundle;
import android.os.IBinder;
import android.os.PersistableBundle;
import android.os.RemoteException;
import android.os.SystemClock;
import android.os.UserHandle;
import android.os.SystemProperties;
import android.os.PersistableBundle;
import android.preference.PreferenceManager;
import android.provider.Telephony;
import android.telephony.CarrierConfigManager;
import android.telephony.CellBroadcastMessage;
import android.telephony.TelephonyManager;
import android.telephony.SmsCbCmasInfo;
import android.telephony.SmsCbEtwsInfo;
import android.telephony.SmsCbLocation;
import android.telephony.SmsCbMessage;
import android.telephony.SubscriptionManager;
import android.telephony.CarrierConfigManager;
import android.util.Log;

import com.android.cellbroadcastreceiver.CellBroadcastAlertAudio.ToneType;
import com.android.cellbroadcastreceiver.CellBroadcastOtherChannelsManager.CellBroadcastChannelRange;
import com.android.internal.annotations.VisibleForTesting;
import com.android.internal.telephony.PhoneConstants;

import java.util.ArrayList;
<<<<<<< HEAD
import java.util.HashSet;
import java.util.Iterator;
import java.util.Locale;

import android.preference.PreferenceManager;
import android.content.SharedPreferences;
=======
import java.util.LinkedHashMap;
import java.util.Locale;

import static android.text.format.DateUtils.DAY_IN_MILLIS;
>>>>>>> babd60af

/**
 * This service manages the display and animation of broadcast messages.
 * Emergency messages display with a flashing animated exclamation mark icon,
 * and an alert tone is played when the alert is first shown to the user
 * (but not when the user views a previously received broadcast).
 */
public class CellBroadcastAlertService extends Service {
    private static final String TAG = "CBAlertService";

    /** Intent action to display alert dialog/notification, after verifying the alert is new. */
    static final String SHOW_NEW_ALERT_ACTION = "cellbroadcastreceiver.SHOW_NEW_ALERT";

    /** Use the same notification ID for non-emergency alerts. */
    static final int NOTIFICATION_ID = 1;

    /** Sticky broadcast for latest area info broadcast received. */
    static final String CB_AREA_INFO_RECEIVED_ACTION =
            "android.cellbroadcastreceiver.CB_AREA_INFO_RECEIVED";
    /** system property to enable/disable broadcast duplicate detecion.  */
    private static final String CB_DUP_DETECTION = "persist.cb.dup_detection";

    /** Check for system property to enable/disable duplicate detection.  */
    static boolean mUseDupDetection = SystemProperties.getBoolean(CB_DUP_DETECTION, true);

    /** Channel 50 Cell Broadcast. */
    static final int CB_CHANNEL_50 = 50;

    /** Channel 60 Cell Broadcast. */
    static final int CB_CHANNEL_60 = 60;
    private static int TIME12HOURS = 12*60*60*1000;
    private boolean mDuplicateCheckDatabase = false;

    @Override
    public void onCreate() {
        super.onCreate();
        mDuplicateCheckDatabase = getResources().getBoolean(
                R.bool.config_regional_wea_duplicated_check_database);
        if (mDuplicateCheckDatabase) {
            initHalfDayCmasList();
        }
    }

    private static final String COUNTRY_BRAZIL = "br";
    private static final String COUNTRY_INDIA = "in";

    /**
     * Default message expiration time is 24 hours. Same message arrives within 24 hours will be
     * treated as a duplicate.
     */
    private static final long DEFAULT_EXPIRATION_TIME = DAY_IN_MILLIS;

    /**
     *  Container for service category, serial number, location, body hash code, and ETWS primary/
     *  secondary information for duplication detection.
     */
    private static final class MessageServiceCategoryAndScope {
        private final int mServiceCategory;
        private final int mSerialNumber;
        private final SmsCbLocation mLocation;
        private final int mBodyHash;
        private final boolean mIsEtwsPrimary;
        private final SmsCbEtwsInfo mEtwsWarningInfo;
        private final long mDeliveryTime;
        private final String mMessageBody;

        MessageServiceCategoryAndScope(int serviceCategory, int serialNumber,
                SmsCbLocation location, int bodyHash, boolean isEtwsPrimary) {
            mServiceCategory = serviceCategory;
            mSerialNumber = serialNumber;
            mLocation = location;
            mBodyHash = bodyHash;
            mIsEtwsPrimary = isEtwsPrimary;
            mEtwsWarningInfo = null;
            mMessageBody = null;
            mDeliveryTime = 0;
        }

        MessageServiceCategoryAndScope(int serviceCategory, int serialNumber,
                SmsCbLocation location, int bodyHash, boolean isEtwsPrimary,
                SmsCbEtwsInfo etwsWarningInfo) {
            mServiceCategory = serviceCategory;
            mSerialNumber = serialNumber;
            mLocation = location;
            mBodyHash = bodyHash;
            mIsEtwsPrimary = isEtwsPrimary;
            mEtwsWarningInfo = etwsWarningInfo;
            mMessageBody = null;
            mDeliveryTime = 0;
        }

        MessageServiceCategoryAndScope(int serviceCategory, int serialNumber,
                SmsCbLocation location, String messageBody, long deliveryTime,
                int bodyHash, boolean isEtwsPrimary) {
            mServiceCategory = serviceCategory;
            mSerialNumber = serialNumber;
            mLocation = location;
            mMessageBody = messageBody;
            mDeliveryTime = deliveryTime;
            mBodyHash = bodyHash;
            mIsEtwsPrimary = isEtwsPrimary;
            mEtwsWarningInfo = null;
        }

        @Override
        public int hashCode() {
            if (mEtwsWarningInfo != null) {
                return mEtwsWarningInfo.hashCode() + mLocation.hashCode() + 5 * mServiceCategory
                        + 7 * mSerialNumber + 13 * mBodyHash;
            }
            return mLocation.hashCode() + 5 * mServiceCategory + 7 * mSerialNumber + 13 * mBodyHash;
        }

        @Override
        public boolean equals(Object o) {
            if (o == this) {
                return true;
            }
            if (o instanceof MessageServiceCategoryAndScope) {
                MessageServiceCategoryAndScope other = (MessageServiceCategoryAndScope) o;
                if (mEtwsWarningInfo == null && other.mEtwsWarningInfo != null) {
                    return false;
                } else if (mEtwsWarningInfo != null && other.mEtwsWarningInfo == null) {
                    return false;
                } else if (mEtwsWarningInfo != null && other.mEtwsWarningInfo != null
                        && !mEtwsWarningInfo.equals(other.mEtwsWarningInfo)) {
                    return false;
                }
                return (mServiceCategory == other.mServiceCategory &&
                        mSerialNumber == other.mSerialNumber &&
                        mLocation.equals(other.mLocation) &&
                        mBodyHash == other.mBodyHash &&
                        mIsEtwsPrimary == other.mIsEtwsPrimary &&
                        ((mMessageBody == null) ? (other.mMessageBody == null)
                        : (mMessageBody.equals(other.mMessageBody))));
            }
            return false;
        }

        @Override
        public String toString() {
            return "{mServiceCategory: " + mServiceCategory + " serial number: " + mSerialNumber
                    + " location: " + mLocation.toString() + " mEtwsWarningInfo: "
                    + (mEtwsWarningInfo == null ? "NULL" : mEtwsWarningInfo.toString())
                    + " body hash: " + mBodyHash + " mIsEtwsPrimary: " + mIsEtwsPrimary +'}';
        }
    }

    /** Maximum number of message IDs to save before removing the oldest message ID. */
    private static final int MAX_MESSAGE_ID_SIZE = 1024;

<<<<<<< HEAD
    /** Index of message ID to replace with new message ID when max message IDs are received. */
    private static int sCmasIdListIndex = 0;
    /** List of message IDs received for recent 12 hours. */
    private static final ArrayList<MessageServiceCategoryAndScope> s12HIdList =
        new ArrayList<MessageServiceCategoryAndScope>(8);

    private void initHalfDayCmasList() {
        long now = System.currentTimeMillis();
        // This is used to query necessary fields from cmas table
        // which are related duplicate check
        // for example receive date, cmas id and so on
        String[] project = new String[] {
            Telephony.CellBroadcasts.PLMN,
            Telephony.CellBroadcasts.LAC,
            Telephony.CellBroadcasts.CID,
            Telephony.CellBroadcasts.DELIVERY_TIME,
            Telephony.CellBroadcasts.SERVICE_CATEGORY,
            Telephony.CellBroadcasts.SERIAL_NUMBER,
            Telephony.CellBroadcasts.MESSAGE_BODY};
        Cursor cursor = getApplicationContext().getContentResolver().query(
                Telephony.CellBroadcasts.CONTENT_URI,project,
                Telephony.CellBroadcasts.DELIVERY_TIME + ">?",
                new String[]{now - TIME12HOURS + ""},
                Telephony.CellBroadcasts.DELIVERY_TIME + " DESC");
        if (s12HIdList != null) {
            s12HIdList.clear();
        }
        MessageServiceCategoryAndScope newCmasId;
        int serviceCategory;
        int serialNumber;
        String messageBody;
        long deliveryTime;
        if(cursor != null){
            int plmnColumn = cursor.getColumnIndex(Telephony.CellBroadcasts.PLMN);
            int lacColumn = cursor.getColumnIndex(Telephony.CellBroadcasts.LAC);
            int cidColumn = cursor.getColumnIndex(Telephony.CellBroadcasts.CID);
            int serviceCategoryColumn = cursor.getColumnIndex(
                    Telephony.CellBroadcasts.SERVICE_CATEGORY);
            int serialNumberColumn = cursor.getColumnIndex(
                    Telephony.CellBroadcasts.SERIAL_NUMBER);
            int messageBodyColumn = cursor.getColumnIndex(Telephony.CellBroadcasts.MESSAGE_BODY);
            int deliveryTimeColumn = cursor.getColumnIndex(
                    Telephony.CellBroadcasts.DELIVERY_TIME);
            while(cursor.moveToNext()){
                String plmn = getStringColumn(plmnColumn, cursor);
                int lac = getIntColumn(lacColumn, cursor);
                int cid = getIntColumn(cidColumn, cursor);
                SmsCbLocation location = new SmsCbLocation(plmn, lac, cid);
                serviceCategory = getIntColumn(serviceCategoryColumn, cursor);
                serialNumber = getIntColumn(serialNumberColumn, cursor);
                messageBody = getStringColumn(messageBodyColumn, cursor);
                deliveryTime = getLongColumn(deliveryTimeColumn, cursor);
                newCmasId = new MessageServiceCategoryAndScope(
                        serviceCategory, serialNumber, location, messageBody,
                        deliveryTime, messageBody.hashCode(), false);
                s12HIdList.add(newCmasId);
            }
        }
        if(cursor != null){
            cursor.close();
        }
    }

    private boolean isDuplicated(SmsCbMessage message) {
        if(!mDuplicateCheckDatabase) {
            return false ;
        }
        final CellBroadcastMessage cbm = new CellBroadcastMessage(message);
        long lastestDeliveryTime = cbm.getDeliveryTime();
        int hashCode = message.isEtwsMessage() ? message.getMessageBody().hashCode() : 0;
        MessageServiceCategoryAndScope newCmasId = new MessageServiceCategoryAndScope(
                message.getServiceCategory(), message.getSerialNumber(),
                message.getLocation(), message.getMessageBody(), lastestDeliveryTime,
                hashCode, false);
        Iterator<MessageServiceCategoryAndScope> iterator = s12HIdList.iterator();
        ArrayList<MessageServiceCategoryAndScope> tempMessageList =
                new ArrayList<MessageServiceCategoryAndScope>();
        boolean duplicatedMessage = false;
        while(iterator.hasNext()){
            MessageServiceCategoryAndScope tempMessage =
                    (MessageServiceCategoryAndScope)iterator.next();
            boolean moreThan12Hour = (lastestDeliveryTime - tempMessage
                    .mDeliveryTime >= TIME12HOURS);
            if (moreThan12Hour) {
                s12HIdList.remove(message);
                break;
            } else {
                tempMessageList.add(tempMessage);
                if (tempMessage.equals(newCmasId)) {
                    duplicatedMessage = true;
                    break;
                }
            }
        }
        if (duplicatedMessage) {
            if (tempMessageList != null) {
                tempMessageList.clear();
                tempMessageList = null;
            }
            return true;
        } else {
            if (s12HIdList != null) {
                s12HIdList.clear();
            }
            if (tempMessageList != null) {
                s12HIdList.addAll(tempMessageList);
                tempMessageList.clear();
                tempMessageList = null;
            }
            s12HIdList.add(0, newCmasId);
        }
        return false;
    }

    private String getStringColumn (int column, Cursor cursor) {
        if (column != -1 && !cursor.isNull(column)) {
            return cursor.getString(column);
        } else {
            return null;
        }
    }

    private int getIntColumn (int column, Cursor cursor) {
        if (column != -1 && !cursor.isNull(column)) {
            return cursor.getInt(column);
        } else {
            return -1;
        }
    }

    private long getLongColumn (int column, Cursor cursor) {
        if (column != -1 && !cursor.isNull(column)) {
            return cursor.getLong(column);
        } else {
            return -1;
        }
    }
=======
    /** Linked hash map of the message identities for duplication detection purposes. The key is the
     * the collection of different message keys used for duplication detection, and the value
     * is the timestamp of message arriving time. Some carriers may require shorter expiration time.
     */
    private static final LinkedHashMap<MessageServiceCategoryAndScope, Long> sMessagesMap =
            new LinkedHashMap<>();
>>>>>>> babd60af

    @Override
    public int onStartCommand(Intent intent, int flags, int startId) {
        String action = intent.getAction();
        Log.d(TAG, "onStartCommand: " + action);
        if (Telephony.Sms.Intents.SMS_EMERGENCY_CB_RECEIVED_ACTION.equals(action) ||
                Telephony.Sms.Intents.SMS_CB_RECEIVED_ACTION.equals(action)) {
            handleCellBroadcastIntent(intent);
        } else if (SHOW_NEW_ALERT_ACTION.equals(action)) {
            try {
                if (UserHandle.myUserId() ==
                        ActivityManagerNative.getDefault().getCurrentUser().id) {
                    showNewAlert(intent);
                } else {
                    Log.d(TAG,"Not active user, ignore the alert display");
                }
            } catch (RemoteException e) {
                e.printStackTrace();
            }
        } else {
            Log.e(TAG, "Unrecognized intent action: " + action);
        }
        return START_NOT_STICKY;
    }

    /**
     * Get the carrier specific message duplicate expiration time.
     *
     * @param subId Subscription index
     * @return The expiration time in milliseconds. Small values like 0 (or negative values)
     * indicate expiration immediately (meaning the duplicate will always be displayed), while large
     * values indicate the duplicate will always be ignored. The default value would be 24 hours.
     */
    private long getDuplicateExpirationTime(int subId) {
        CarrierConfigManager configManager = (CarrierConfigManager)
                getApplicationContext().getSystemService(Context.CARRIER_CONFIG_SERVICE);
        Log.d(TAG, "manager = " + configManager);
        if (configManager == null) {
            Log.e(TAG, "carrier config is not available.");
            return DEFAULT_EXPIRATION_TIME;
        }

        PersistableBundle b = configManager.getConfigForSubId(subId);
        if (b == null) {
            Log.e(TAG, "expiration key does not exist.");
            return DEFAULT_EXPIRATION_TIME;
        }

        long time = b.getLong(CarrierConfigManager.KEY_MESSAGE_EXPIRATION_TIME_LONG,
                DEFAULT_EXPIRATION_TIME);
        return time;
    }

    private void handleCellBroadcastIntent(Intent intent) {
        Bundle extras = intent.getExtras();
        if (extras == null) {
            Log.e(TAG, "received SMS_CB_RECEIVED_ACTION with no extras!");
            return;
        }

        SmsCbMessage message = (SmsCbMessage) extras.get("message");

        if (message == null) {
            Log.e(TAG, "received SMS_CB_RECEIVED_ACTION with no message extra");
            return;
        }

        final CellBroadcastMessage cbm = new CellBroadcastMessage(message);

        if (!isMessageEnabledByUser(cbm)) {
            Log.d(TAG, "ignoring alert of type " + cbm.getServiceCategory() +
                    " by user preference");
            return;
        }
        if (getResources().getBoolean(R.bool.config_regional_disable_cb_message))
            return;

        // If this is an ETWS message, then we want to include the body message to be a factor for
        // duplication detection. We found that some Japanese carriers send ETWS messages
        // with the same serial number, therefore the subsequent messages were all ignored.
        // In the other hand, US carriers have the requirement that only serial number, location,
        // and category should be used for duplicate detection.
        int hashCode = message.isEtwsMessage() ? message.getMessageBody().hashCode() : 0;

        if (mDuplicateCheckDatabase && isDuplicated(message)) {
            return;
        }
        // If this is an ETWS message, we need to include primary/secondary message information to
        // be a factor for duplication detection as well. Per 3GPP TS 23.041 section 8.2,
        // duplicate message detection shall be performed independently for primary and secondary
        // notifications.
        boolean isEtwsPrimary = false;
        if (message.isEtwsMessage()) {
            SmsCbEtwsInfo etwsInfo = message.getEtwsWarningInfo();
            if (etwsInfo != null) {
                isEtwsPrimary = etwsInfo.isPrimary();
            } else {
                Log.w(TAG, "ETWS info is not available.");
            }
        }

<<<<<<< HEAD
        int subId = intent.getIntExtra(PhoneConstants.SUBSCRIPTION_KEY,
                SubscriptionManager.getDefaultSmsSubscriptionId());
        if (subId == SubscriptionManager.INVALID_SUBSCRIPTION_ID) {
            subId = SubscriptionManager.getDefaultSubscriptionId();
        }
        boolean carrierDisableDupDetection = false;
        CarrierConfigManager configManager =
                (CarrierConfigManager) getSystemService(Context.CARRIER_CONFIG_SERVICE);
        if (configManager != null) {
            PersistableBundle carrierConfig =
                configManager.getConfigForSubId(subId);
            if (carrierConfig != null) {
                carrierDisableDupDetection =
                    carrierConfig.getBoolean("carrier_disable_etws_cmas_dup_detection");
=======
        // Check for duplicate message IDs according to CMAS carrier requirements. Message IDs
        // are stored in volatile memory. If the maximum of 1024 messages is reached, the
        // message ID of the oldest message is deleted from the list.
        MessageServiceCategoryAndScope newCmasId = new MessageServiceCategoryAndScope(
                message.getServiceCategory(), message.getSerialNumber(), message.getLocation(),
                hashCode, isEtwsPrimary);

        Log.d(TAG, "message ID = " + newCmasId);

        long nowTime = SystemClock.elapsedRealtime();
        // Check if the identical message arrives again
        if (sMessagesMap.get(newCmasId) != null) {
            // And if the previous one has not expired yet, treat it as a duplicate message.
            long previousTime = sMessagesMap.get(newCmasId);
            long expirationTime = getDuplicateExpirationTime(subId);
            if (nowTime - previousTime < expirationTime) {
                Log.d(TAG, "ignoring the duplicate alert " + newCmasId + ", nowTime=" + nowTime
                        + ", previous=" + previousTime + ", expiration=" + expirationTime);
                return;
>>>>>>> babd60af
            }
            // otherwise, we don't treat it as a duplicate and will show the same message again.
            Log.d(TAG, "The same message shown up " + (nowTime - previousTime)
                    + " milliseconds ago. Not a duplicate.");
        } else if (sMessagesMap.size() >= MAX_MESSAGE_ID_SIZE){
            // If we reach the maximum, remove the first inserted message key.
            MessageServiceCategoryAndScope oldestCmasId = sMessagesMap.keySet().iterator().next();
            Log.d(TAG, "message ID limit reached, removing oldest message ID " + oldestCmasId);
            sMessagesMap.remove(oldestCmasId);
        } else {
            Log.d(TAG, "New message. Not a duplicate. Map size = " + sMessagesMap.size());
        }

<<<<<<< HEAD
        if (mUseDupDetection && !carrierDisableDupDetection) {
            // Check for duplicate message IDs according to CMAS carrier requirements. Message IDs
            // are stored in volatile memory. If the maximum of 65535 messages is reached, the
            // message ID of the oldest message is deleted from the list.
            MessageServiceCategoryAndScope newCmasId = new MessageServiceCategoryAndScope(
                    message.getServiceCategory(), message.getSerialNumber(), message.getLocation(),
                    hashCode, isEtwsPrimary, message.getEtwsWarningInfo());

            Log.v(TAG,"newCmasId:" + newCmasId + " hash: " + newCmasId.hashCode()
                    + "body hash:" + hashCode);

            // Add the new message ID to the list. It's okay if this is a duplicate message ID,
            // because the list is only used for removing old message IDs from the hash set.
            if (sCmasIdList.size() < MAX_MESSAGE_ID_SIZE) {
                sCmasIdList.add(newCmasId);
            } else {
                // Get oldest message ID from the list and replace with the new message ID.
                MessageServiceCategoryAndScope oldestCmasId = sCmasIdList.get(sCmasIdListIndex);
                sCmasIdList.set(sCmasIdListIndex, newCmasId);
                Log.d(TAG, "message ID limit reached, removing oldest message ID " + oldestCmasId);
                // Remove oldest message ID from the set.
                sCmasIdSet.remove(oldestCmasId);
                if (++sCmasIdListIndex >= MAX_MESSAGE_ID_SIZE) {
                    sCmasIdListIndex = 0;
                }
            }
            // Set.add() returns false if message ID has already been added
            if (!sCmasIdSet.add(newCmasId)) {
                Log.d(TAG, "ignoring duplicate alert with " + newCmasId);
                return;
            }
        }
=======
        sMessagesMap.put(newCmasId, nowTime);
>>>>>>> babd60af

        final Intent alertIntent = new Intent(SHOW_NEW_ALERT_ACTION);
        alertIntent.setClass(this, CellBroadcastAlertService.class);
        alertIntent.putExtra("message", cbm);

        // write to database on a background thread
        new CellBroadcastContentProvider.AsyncCellBroadcastTask(getContentResolver())
                .execute(new CellBroadcastContentProvider.CellBroadcastOperation() {
                    @Override
                    public boolean execute(CellBroadcastContentProvider provider) {
                        if (provider.insertNewBroadcast(cbm)) {
                            // new message, show the alert or notification on UI thread
                            startService(alertIntent);
                            return true;
                        } else {
                            return false;
                        }
                    }
                });
    }

    private void showNewAlert(Intent intent) {
        Bundle extras = intent.getExtras();
        if (extras == null) {
            Log.e(TAG, "received SHOW_NEW_ALERT_ACTION with no extras!");
            return;
        }

        CellBroadcastMessage cbm = (CellBroadcastMessage) intent.getParcelableExtra("message");

        if (cbm == null) {
            Log.e(TAG, "received SHOW_NEW_ALERT_ACTION with no message extra");
            return;
        }

        if (isEmergencyMessage(this, cbm)) {
            // start alert sound / vibration / TTS and display full-screen alert
            openEmergencyAlertNotification(cbm);
            if (!getResources().getBoolean(
                    R.bool.config_regional_stop_alert_on_duration)) {
                // add notification to the bar by passing the list of unread non-emergency
                // CellBroadcastMessages
                ArrayList<CellBroadcastMessage> messageList = CellBroadcastReceiverApp
                        .addNewMessageToList(cbm);
                addToNotificationBar(cbm, messageList, this, false);
            }
        } else {
            // add notification to the bar by passing the list of unread non-emergency
            // CellBroadcastMessages
            ArrayList<CellBroadcastMessage> messageList = CellBroadcastReceiverApp
                    .addNewMessageToList(cbm);
            addToNotificationBar(cbm, messageList, this, false);
        }
    }

    /**
     * Send broadcast twice, once for apps that have PRIVILEGED permission and
     * once for those that have the runtime one.
     * @param message the message to broadcast
     */
    private void broadcastAreaInfoReceivedAction(CellBroadcastMessage message) {
        Intent intent = new Intent(CB_AREA_INFO_RECEIVED_ACTION);

        intent.putExtra("message", message);
        sendBroadcastAsUser(intent, UserHandle.ALL,
                android.Manifest.permission.READ_PRIVILEGED_PHONE_STATE);
    }

    /**
     * Get preference setting for channel 60
     * @param message the message to check
     * @return true if channel 60 preference is set; false otherwise
     */
    private boolean getChannel60Preference(CellBroadcastMessage message) {
        String country = TelephonyManager.getDefault().
                getSimCountryIso(message.getSubId());

        boolean enable60Channel = SubscriptionManager.
                getResourcesForSubId(getApplicationContext(), message.
                        getSubId()).getBoolean(R.bool.show_india_settings) ||
                COUNTRY_INDIA.equals(country);

        return PreferenceManager.getDefaultSharedPreferences(this).
                getBoolean(CellBroadcastSettings.
                        KEY_ENABLE_CHANNEL_60_ALERTS, enable60Channel);
    }

    /**
     * Filter out broadcasts on the test channels that the user has not enabled,
     * and types of notifications that the user is not interested in receiving.
     * This allows us to enable an entire range of message identifiers in the
     * radio and not have to explicitly disable the message identifiers for
     * test broadcasts. In the unlikely event that the default shared preference
     * values were not initialized in CellBroadcastReceiverApp, the second parameter
     * to the getBoolean() calls match the default values in res/xml/preferences.xml.
     *
     * @param message the message to check
     * @return true if the user has enabled this message type; false otherwise
     */
    private boolean isMessageEnabledByUser(CellBroadcastMessage message) {

        // Check if all emergency alerts are disabled.
        boolean emergencyAlertEnabled = PreferenceManager.getDefaultSharedPreferences(this).
                getBoolean(CellBroadcastSettings.KEY_ENABLE_EMERGENCY_ALERTS, true);

        // Check if ETWS/CMAS test message is forced to disabled on the device.
        boolean forceDisableEtwsCmasTest =
                CellBroadcastSettings.isFeatureEnabled(this,
                        CarrierConfigManager.KEY_CARRIER_FORCE_DISABLE_ETWS_CMAS_TEST_BOOL, false);

        if (message.isEtwsTestMessage()) {
            return emergencyAlertEnabled &&
                    !forceDisableEtwsCmasTest &&
                    PreferenceManager.getDefaultSharedPreferences(this)
                    .getBoolean(CellBroadcastSettings.KEY_ENABLE_ETWS_TEST_ALERTS, false);
        }

        if (message.isEtwsMessage()) {
            // ETWS messages.
            // Turn on/off emergency notifications is the only way to turn on/off ETWS messages.
            return emergencyAlertEnabled;

        }

        if (message.isCmasMessage()) {
            switch (message.getCmasMessageClass()) {
                case SmsCbCmasInfo.CMAS_CLASS_EXTREME_THREAT:
                    return emergencyAlertEnabled &&
                            PreferenceManager.getDefaultSharedPreferences(this).getBoolean(
                            CellBroadcastSettings.KEY_ENABLE_CMAS_EXTREME_THREAT_ALERTS, true);

                case SmsCbCmasInfo.CMAS_CLASS_SEVERE_THREAT:
                    return emergencyAlertEnabled &&
                            PreferenceManager.getDefaultSharedPreferences(this).getBoolean(
                            CellBroadcastSettings.KEY_ENABLE_CMAS_SEVERE_THREAT_ALERTS, true);

                case SmsCbCmasInfo.CMAS_CLASS_CHILD_ABDUCTION_EMERGENCY:
                    return emergencyAlertEnabled &&
                            PreferenceManager.getDefaultSharedPreferences(this)
                            .getBoolean(CellBroadcastSettings.KEY_ENABLE_CMAS_AMBER_ALERTS, true);

                case SmsCbCmasInfo.CMAS_CLASS_REQUIRED_MONTHLY_TEST:
                case SmsCbCmasInfo.CMAS_CLASS_CMAS_EXERCISE:
                case SmsCbCmasInfo.CMAS_CLASS_OPERATOR_DEFINED_USE:
                    return emergencyAlertEnabled &&
                            !forceDisableEtwsCmasTest &&
                            PreferenceManager.getDefaultSharedPreferences(this)
                                    .getBoolean(CellBroadcastSettings.KEY_ENABLE_CMAS_TEST_ALERTS,
                                            false);
                default:
                    return true;    // presidential-level CMAS alerts are always enabled
            }
        }

        int serviceCategory = message.getServiceCategory();
        if (serviceCategory == CB_CHANNEL_50) {
            String country = TelephonyManager.getDefault().
                    getSimCountryIso(message.getSubId());
            // save latest area info broadcast for Settings display and send as
            // broadcast
            CellBroadcastReceiverApp.setLatestAreaInfo(message);
            broadcastAreaInfoReceivedAction(message);
            return !(COUNTRY_BRAZIL.equals(country) ||
                    COUNTRY_INDIA.equals(country));
        } else if (serviceCategory == CB_CHANNEL_60) {
            broadcastAreaInfoReceivedAction(message);
            return getChannel60Preference(message);
        }

        return true;    // other broadcast messages are always enabled
    }

    /**
     * Display a full-screen alert message for emergency alerts.
     * @param message the alert to display
     */
    private void openEmergencyAlertNotification(CellBroadcastMessage message) {
        // Acquire a CPU wake lock until the alert dialog and audio start playing.
        CellBroadcastAlertWakeLock.acquireScreenCpuWakeLock(this);

        // Close dialogs and window shade
        Intent closeDialogs = new Intent(Intent.ACTION_CLOSE_SYSTEM_DIALOGS);
        sendBroadcast(closeDialogs);

        // start audio/vibration/speech service for emergency alerts
        Intent audioIntent = new Intent(this, CellBroadcastAlertAudio.class);
        audioIntent.setAction(CellBroadcastAlertAudio.ACTION_START_ALERT_AUDIO);
        SharedPreferences prefs = PreferenceManager.getDefaultSharedPreferences(this);

        ToneType toneType = ToneType.CMAS_DEFAULT;
        if (!getResources().getBoolean(
                R.bool.config_regional_presidential_wea_with_tone_vibrate)
                && message.isEtwsMessage()) {
            // For ETWS, always vibrate, even in silent mode.
            audioIntent.putExtra(CellBroadcastAlertAudio.ALERT_AUDIO_VIBRATE_EXTRA, true);
            audioIntent.putExtra(CellBroadcastAlertAudio.ALERT_AUDIO_ETWS_VIBRATE_EXTRA, true);

            toneType = ToneType.ETWS_DEFAULT;

            if (message.getEtwsWarningInfo() != null) {
                int warningType = message.getEtwsWarningInfo().getWarningType();

                switch (warningType) {
                    case SmsCbEtwsInfo.ETWS_WARNING_TYPE_EARTHQUAKE:
                    case SmsCbEtwsInfo.ETWS_WARNING_TYPE_EARTHQUAKE_AND_TSUNAMI:
                        toneType = ToneType.EARTHQUAKE;
                        break;
                    case SmsCbEtwsInfo.ETWS_WARNING_TYPE_TSUNAMI:
                        toneType = ToneType.TSUNAMI;
                        break;
                    case SmsCbEtwsInfo.ETWS_WARNING_TYPE_OTHER_EMERGENCY:
                        toneType = ToneType.OTHER;
                        break;
                }
            }
        } else if ((getResources().getBoolean(
            R.bool.config_regional_presidential_wea_with_tone_vibrate))
            && (message.isCmasMessage())
            && (message.getCmasMessageClass()
                == SmsCbCmasInfo.CMAS_CLASS_PRESIDENTIAL_LEVEL_ALERT)){
            audioIntent.putExtra(CellBroadcastAlertAudio.ALERT_AUDIO_VIBRATE_EXTRA, true);
            audioIntent.putExtra(CellBroadcastAlertAudio.ALERT_AUDIO_TONE_EXTRA, true);
            audioIntent.putExtra(
                    CellBroadcastAlertAudio.ALERT_AUDIO_PRESIDENT_TONE_VIBRATE_EXTRA, true);
        } else {
            // For other alerts, vibration can be disabled in app settings.
            audioIntent.putExtra(CellBroadcastAlertAudio.ALERT_AUDIO_VIBRATE_EXTRA,
                    prefs.getBoolean(CellBroadcastSettings.KEY_ENABLE_ALERT_VIBRATE, true));
            int channel = message.getServiceCategory();
            ArrayList<CellBroadcastChannelRange> ranges= CellBroadcastOtherChannelsManager.
                    getInstance().getCellBroadcastChannelRanges(getApplicationContext(),
                    message.getSubId());
            if (ranges != null) {
                for (CellBroadcastChannelRange range : ranges) {
                    if (channel >= range.mStartId && channel <= range.mEndId) {
                        toneType = range.mToneType;
                        break;
                    }
                }
            }
        }
        audioIntent.putExtra(CellBroadcastAlertAudio.ALERT_AUDIO_TONE_TYPE, toneType);

        if (getResources().getBoolean(
                    R.bool.config_regional_wea_alert_tone_enable)) {
            audioIntent.putExtra(CellBroadcastAlertAudio.ALERT_AUDIO_TONE_EXTRA,
                    prefs.getBoolean(CellBroadcastSettings.KEY_ENABLE_ALERT_TONE, true));
        }

        String messageBody = message.getMessageBody();

        if (prefs.getBoolean(CellBroadcastSettings.KEY_ENABLE_ALERT_SPEECH, true)) {
            audioIntent.putExtra(CellBroadcastAlertAudio.ALERT_AUDIO_MESSAGE_BODY, messageBody);

            String preferredLanguage = message.getLanguageCode();
            String defaultLanguage = null;
            if (message.isEtwsMessage()) {
                // Only do TTS for ETWS secondary message.
                // There is no text in ETWS primary message. When we construct the ETWS primary
                // message, we hardcode "ETWS" as the body hence we don't want to speak that out
                // here.

                // Also in many cases we see the secondary message comes few milliseconds after
                // the primary one. If we play TTS for the primary one, It will be overwritten by
                // the secondary one immediately anyway.
                if (!message.getEtwsWarningInfo().isPrimary()) {
                    // Since only Japanese carriers are using ETWS, if there is no language
                    // specified in the ETWS message, we'll use Japanese as the default language.
                    defaultLanguage = "ja";
                }
            } else {
                // If there is no language specified in the CMAS message, use device's
                // default language.
                defaultLanguage = Locale.getDefault().getLanguage();
            }

            Log.d(TAG, "Preferred language = " + preferredLanguage +
                    ", Default language = " + defaultLanguage);
            audioIntent.putExtra(CellBroadcastAlertAudio.ALERT_AUDIO_MESSAGE_PREFERRED_LANGUAGE,
                    preferredLanguage);
            audioIntent.putExtra(CellBroadcastAlertAudio.ALERT_AUDIO_MESSAGE_DEFAULT_LANGUAGE,
                    defaultLanguage);
        }
        startService(audioIntent);

        ArrayList<CellBroadcastMessage> messageList = new ArrayList<CellBroadcastMessage>(1);
        messageList.add(message);

        Intent alertDialogIntent = createDisplayMessageIntent(this, CellBroadcastAlertDialog.class,
                messageList);
        alertDialogIntent.addFlags(Intent.FLAG_ACTIVITY_NEW_TASK);
        startActivity(alertDialogIntent);
    }

    /**
     * Add the new alert to the notification bar (non-emergency alerts), or launch a
     * high-priority immediate intent for emergency alerts.
     * @param message the alert to display
     */
    static void addToNotificationBar(CellBroadcastMessage message,
                                     ArrayList<CellBroadcastMessage> messageList, Context context,
                                     boolean fromSaveState) {
        int channelTitleId = CellBroadcastResources.getDialogTitleResource(context, message);
        CharSequence channelName = context.getText(channelTitleId);
        String messageBody = message.getMessageBody();

        // Create intent to show the new messages when user selects the notification.
        Intent intent = createDisplayMessageIntent(context, CellBroadcastAlertDialog.class,
                messageList);

        intent.putExtra(CellBroadcastAlertDialog.FROM_NOTIFICATION_EXTRA, true);
        intent.putExtra(CellBroadcastAlertDialog.FROM_SAVE_STATE_NOTIFICATION_EXTRA, fromSaveState);

        PendingIntent pi = PendingIntent.getActivity(context, NOTIFICATION_ID, intent,
                PendingIntent.FLAG_ONE_SHOT | PendingIntent.FLAG_UPDATE_CURRENT);

        // use default sound/vibration/lights for non-emergency broadcasts
        Notification.Builder builder = new Notification.Builder(context)
                .setSmallIcon(R.drawable.ic_notify_alert)
                .setTicker(channelName)
                .setWhen(System.currentTimeMillis())
                .setContentIntent(pi)
                .setCategory(Notification.CATEGORY_SYSTEM)
                .setPriority(Notification.PRIORITY_HIGH)
                .setColor(context.getResources().getColor(R.color.notification_color))
                .setVisibility(Notification.VISIBILITY_PUBLIC)
                .setDefaults(Notification.DEFAULT_ALL);

        builder.setDefaults(Notification.DEFAULT_ALL);

        // increment unread alert count (decremented when user dismisses alert dialog)
        int unreadCount = messageList.size();
        if (unreadCount > 1) {
            // use generic count of unread broadcasts if more than one unread
            builder.setContentTitle(context.getString(R.string.notification_multiple_title));
            builder.setContentText(context.getString(R.string.notification_multiple, unreadCount));
        } else {
            builder.setContentTitle(channelName).setContentText(messageBody);
        }

        NotificationManager notificationManager = NotificationManager.from(context);

        notificationManager.notify(NOTIFICATION_ID, builder.build());
    }

    static Intent createDisplayMessageIntent(Context context, Class intentClass,
            ArrayList<CellBroadcastMessage> messageList) {
        // Trigger the list activity to fire up a dialog that shows the received messages
        Intent intent = new Intent(context, intentClass);
        intent.putParcelableArrayListExtra(CellBroadcastMessage.SMS_CB_MESSAGE_EXTRA, messageList);
        return intent;
    }

    @VisibleForTesting
    @Override
    public IBinder onBind(Intent intent) {
        return new LocalBinder();
    }

    @VisibleForTesting
    class LocalBinder extends Binder {
        public CellBroadcastAlertService getService() {
            return CellBroadcastAlertService.this;
        }
    }

    /**
     * Check if the cell broadcast message is an emergency message or not
     * @param context Device context
     * @param cbm Cell broadcast message
     * @return True if the message is an emergency message, otherwise false.
     */
    public static boolean isEmergencyMessage(Context context, CellBroadcastMessage cbm) {
        boolean isEmergency = false;

        if (cbm == null) {
            return false;
        }

        int id = cbm.getServiceCategory();
        int subId = cbm.getSubId();

        if (cbm.isEmergencyAlertMessage()) {
            isEmergency = true;
        } else {
            ArrayList<CellBroadcastChannelRange> ranges = CellBroadcastOtherChannelsManager.
                    getInstance().getCellBroadcastChannelRanges(context, subId);

            if (ranges != null) {
                for (CellBroadcastChannelRange range : ranges) {
                    if (range.mStartId <= id && range.mEndId >= id) {
                        isEmergency = range.mIsEmergency;
                        break;
                    }
                }
            }
        }

        Log.d(TAG, "isEmergencyMessage: " + isEmergency + ", subId = " + subId + ", " +
                "message id = " + id);
        return isEmergency;
    }
}<|MERGE_RESOLUTION|>--- conflicted
+++ resolved
@@ -53,19 +53,13 @@
 import com.android.internal.telephony.PhoneConstants;
 
 import java.util.ArrayList;
-<<<<<<< HEAD
-import java.util.HashSet;
 import java.util.Iterator;
+import java.util.LinkedHashMap;
 import java.util.Locale;
 
 import android.preference.PreferenceManager;
 import android.content.SharedPreferences;
-=======
-import java.util.LinkedHashMap;
-import java.util.Locale;
-
 import static android.text.format.DateUtils.DAY_IN_MILLIS;
->>>>>>> babd60af
 
 /**
  * This service manages the display and animation of broadcast messages.
@@ -217,7 +211,13 @@
     /** Maximum number of message IDs to save before removing the oldest message ID. */
     private static final int MAX_MESSAGE_ID_SIZE = 1024;
 
-<<<<<<< HEAD
+    /** Linked hash map of the message identities for duplication detection purposes. The key is the
+     * the collection of different message keys used for duplication detection, and the value
+     * is the timestamp of message arriving time. Some carriers may require shorter expiration time.
+     */
+    private static final LinkedHashMap<MessageServiceCategoryAndScope, Long> sMessagesMap =
+            new LinkedHashMap<>();
+
     /** Index of message ID to replace with new message ID when max message IDs are received. */
     private static int sCmasIdListIndex = 0;
     /** List of message IDs received for recent 12 hours. */
@@ -355,14 +355,6 @@
             return -1;
         }
     }
-=======
-    /** Linked hash map of the message identities for duplication detection purposes. The key is the
-     * the collection of different message keys used for duplication detection, and the value
-     * is the timestamp of message arriving time. Some carriers may require shorter expiration time.
-     */
-    private static final LinkedHashMap<MessageServiceCategoryAndScope, Long> sMessagesMap =
-            new LinkedHashMap<>();
->>>>>>> babd60af
 
     @Override
     public int onStartCommand(Intent intent, int flags, int startId) {
@@ -464,7 +456,6 @@
             }
         }
 
-<<<<<<< HEAD
         int subId = intent.getIntExtra(PhoneConstants.SUBSCRIPTION_KEY,
                 SubscriptionManager.getDefaultSmsSubscriptionId());
         if (subId == SubscriptionManager.INVALID_SUBSCRIPTION_ID) {
@@ -479,76 +470,43 @@
             if (carrierConfig != null) {
                 carrierDisableDupDetection =
                     carrierConfig.getBoolean("carrier_disable_etws_cmas_dup_detection");
-=======
-        // Check for duplicate message IDs according to CMAS carrier requirements. Message IDs
-        // are stored in volatile memory. If the maximum of 1024 messages is reached, the
-        // message ID of the oldest message is deleted from the list.
-        MessageServiceCategoryAndScope newCmasId = new MessageServiceCategoryAndScope(
-                message.getServiceCategory(), message.getSerialNumber(), message.getLocation(),
-                hashCode, isEtwsPrimary);
-
-        Log.d(TAG, "message ID = " + newCmasId);
-
-        long nowTime = SystemClock.elapsedRealtime();
-        // Check if the identical message arrives again
-        if (sMessagesMap.get(newCmasId) != null) {
-            // And if the previous one has not expired yet, treat it as a duplicate message.
-            long previousTime = sMessagesMap.get(newCmasId);
-            long expirationTime = getDuplicateExpirationTime(subId);
-            if (nowTime - previousTime < expirationTime) {
-                Log.d(TAG, "ignoring the duplicate alert " + newCmasId + ", nowTime=" + nowTime
-                        + ", previous=" + previousTime + ", expiration=" + expirationTime);
-                return;
->>>>>>> babd60af
-            }
-            // otherwise, we don't treat it as a duplicate and will show the same message again.
-            Log.d(TAG, "The same message shown up " + (nowTime - previousTime)
-                    + " milliseconds ago. Not a duplicate.");
-        } else if (sMessagesMap.size() >= MAX_MESSAGE_ID_SIZE){
-            // If we reach the maximum, remove the first inserted message key.
-            MessageServiceCategoryAndScope oldestCmasId = sMessagesMap.keySet().iterator().next();
-            Log.d(TAG, "message ID limit reached, removing oldest message ID " + oldestCmasId);
-            sMessagesMap.remove(oldestCmasId);
-        } else {
-            Log.d(TAG, "New message. Not a duplicate. Map size = " + sMessagesMap.size());
-        }
-
-<<<<<<< HEAD
+            }
+        }
         if (mUseDupDetection && !carrierDisableDupDetection) {
             // Check for duplicate message IDs according to CMAS carrier requirements. Message IDs
-            // are stored in volatile memory. If the maximum of 65535 messages is reached, the
+            // are stored in volatile memory. If the maximum of 1024 messages is reached, the
             // message ID of the oldest message is deleted from the list.
             MessageServiceCategoryAndScope newCmasId = new MessageServiceCategoryAndScope(
                     message.getServiceCategory(), message.getSerialNumber(), message.getLocation(),
-                    hashCode, isEtwsPrimary, message.getEtwsWarningInfo());
-
-            Log.v(TAG,"newCmasId:" + newCmasId + " hash: " + newCmasId.hashCode()
-                    + "body hash:" + hashCode);
-
-            // Add the new message ID to the list. It's okay if this is a duplicate message ID,
-            // because the list is only used for removing old message IDs from the hash set.
-            if (sCmasIdList.size() < MAX_MESSAGE_ID_SIZE) {
-                sCmasIdList.add(newCmasId);
+                    hashCode, isEtwsPrimary);
+
+            Log.d(TAG, "message ID = " + newCmasId);
+
+            long nowTime = SystemClock.elapsedRealtime();
+            // Check if the identical message arrives again
+            if (sMessagesMap.get(newCmasId) != null) {
+                // And if the previous one has not expired yet, treat it as a duplicate message.
+                long previousTime = sMessagesMap.get(newCmasId);
+                long expirationTime = getDuplicateExpirationTime(subId);
+                if (nowTime - previousTime < expirationTime) {
+                    Log.d(TAG, "ignoring the duplicate alert " + newCmasId + ", nowTime=" + nowTime
+                            + ", previous=" + previousTime + ", expiration=" + expirationTime);
+                    return;
+                }
+                // otherwise, we don't treat it as a duplicate and will show the same message again.
+                Log.d(TAG, "The same message shown up " + (nowTime - previousTime)
+                        + " milliseconds ago. Not a duplicate.");
+            } else if (sMessagesMap.size() >= MAX_MESSAGE_ID_SIZE){
+                // If we reach the maximum, remove the first inserted message key.
+                MessageServiceCategoryAndScope oldestCmasId = sMessagesMap.keySet().iterator().next();
+                Log.d(TAG, "message ID limit reached, removing oldest message ID " + oldestCmasId);
+                sMessagesMap.remove(oldestCmasId);
             } else {
-                // Get oldest message ID from the list and replace with the new message ID.
-                MessageServiceCategoryAndScope oldestCmasId = sCmasIdList.get(sCmasIdListIndex);
-                sCmasIdList.set(sCmasIdListIndex, newCmasId);
-                Log.d(TAG, "message ID limit reached, removing oldest message ID " + oldestCmasId);
-                // Remove oldest message ID from the set.
-                sCmasIdSet.remove(oldestCmasId);
-                if (++sCmasIdListIndex >= MAX_MESSAGE_ID_SIZE) {
-                    sCmasIdListIndex = 0;
-                }
-            }
-            // Set.add() returns false if message ID has already been added
-            if (!sCmasIdSet.add(newCmasId)) {
-                Log.d(TAG, "ignoring duplicate alert with " + newCmasId);
-                return;
-            }
-        }
-=======
-        sMessagesMap.put(newCmasId, nowTime);
->>>>>>> babd60af
+                Log.d(TAG, "New message. Not a duplicate. Map size = " + sMessagesMap.size());
+            }
+
+            sMessagesMap.put(newCmasId, nowTime);
+        }
 
         final Intent alertIntent = new Intent(SHOW_NEW_ALERT_ACTION);
         alertIntent.setClass(this, CellBroadcastAlertService.class);
