--- conflicted
+++ resolved
@@ -88,43 +88,37 @@
 
     <!-- Preference category title for emergency alert settings. [CHAR LIMIT=50] -->
     <string name="emergency_alerts_title">Alerts</string>
-    <!-- Notification channel name for a channel containing cell broadcast messages notifications. [CHAR LIMIT=30] -->
+    <!-- Notification channel name for a channel containing cell broadcast messages notifications. [CHAR LIMIT=50] -->
     <string name="notification_channel_broadcast_messages">Broadcast messages</string>
-    <!-- Preference title for enable emergency alerts checkbox. [CHAR LIMIT=30] -->
+    <!-- Preference title for enable emergency alerts checkbox. [CHAR LIMIT=50] -->
     <string name="enable_emergency_alerts_title">Allow alerts</string>
     <!-- Preference summaries for allow alerts checkbox. [CHAR LIMIT=50] -->
-<<<<<<< HEAD
-    <string name="enable_emergency_alerts_summaryOn">Receive emergency notifications</string>
-    <string name="enable_emergency_alerts_summaryOff">When off, you may still receive mandatory alerts</string>
-    <!-- Preference title for alert reminder interval list. [CHAR LIMIT=30] -->
-=======
     <string name="enable_emergency_alerts_summary">Receive emergency notifications</string>
     <!-- Preference title for alert reminder interval list. [CHAR LIMIT=50] -->
->>>>>>> afe48b6d
     <string name="alert_reminder_interval_title">Alert reminder sound</string>
     <!-- Do not translate. Empty summary for alert reminder (set by CellBroadcastSettings). -->
     <string name="alert_reminder_interval_summary"></string>
-    <!-- Preference title for enable text-to-speech checkbox. [CHAR LIMIT=30] -->
+    <!-- Preference title for enable text-to-speech checkbox. [CHAR LIMIT=50] -->
     <string name="enable_alert_speech_title">Speak alert message</string>
     <!-- Preference summary for enable text-to-speech checkbox. [CHAR LIMIT=100] -->
     <string name="enable_alert_speech_summary">Use text-to-speech to speak emergency alert messages</string>
-    <!-- Preference title for emergency alert history. [CHAR LIMIT=30] -->
+    <!-- Preference title for emergency alert history. [CHAR LIMIT=50] -->
     <string name="emergency_alert_history_title">Emergency alert history</string>
 
     <!-- Preference category title for alert preferences. [CHAR LIMIT=50] -->
     <string name="alert_preferences_title">Alert preferences</string>
 
 
-    <!-- Preference title for enable ETWS test alerts checkbox. [CHAR LIMIT=30] -->
+    <!-- Preference title for enable ETWS test alerts checkbox. [CHAR LIMIT=50] -->
     <string name="enable_etws_test_alerts_title">ETWS test broadcasts</string>
     <!-- Preference summary for enable ETWS test alerts checkbox. [CHAR LIMIT=100] -->
     <string name="enable_etws_test_alerts_summary">Test broadcasts for Earthquake Tsunami Warning System</string>
 
-    <!-- Preference title for enable CMAS extreme threat alerts checkbox. [CHAR LIMIT=30] -->
+    <!-- Preference title for enable CMAS extreme threat alerts checkbox. [CHAR LIMIT=50] -->
     <string name="enable_cmas_extreme_threat_alerts_title">Extreme threats</string>
     <!-- Preference summary for enable CMAS extreme threat alerts checkbox. [CHAR LIMIT=100] -->
     <string name="enable_cmas_extreme_threat_alerts_summary">Extreme threats to life and property</string>
-    <!-- Preference title for enable CMAS severe threat alerts checkbox. [CHAR LIMIT=30] -->
+    <!-- Preference title for enable CMAS severe threat alerts checkbox. [CHAR LIMIT=50] -->
     <string name="enable_cmas_severe_threat_alerts_title">Severe threats</string>
     <!-- Preference summary for enable CMAS severe threat alerts checkbox. [CHAR LIMIT=100] -->
     <string name="enable_cmas_severe_threat_alerts_summary">Severe threats to life and property</string>
@@ -133,12 +127,12 @@
     <!-- Preference summary for enable CMAS amber alerts checkbox. [CHAR LIMIT=100] -->
     <string name="enable_cmas_amber_alerts_summary">Child abduction emergency bulletins</string>
 
-    <!-- Preference title for enable CMAS test alerts checkbox. [CHAR LIMIT=30] -->
+    <!-- Preference title for enable CMAS test alerts checkbox. [CHAR LIMIT=50] -->
     <string name="enable_cmas_test_alerts_title">CMAS test broadcasts</string>
     <!-- Preference summary for enable CMAS test alerts checkbox. [CHAR LIMIT=100] -->
     <string name="enable_cmas_test_alerts_summary">Test broadcasts for Commercial Mobile Alert System</string>
 
-    <!-- Preference title for CMAS vibration on/off. [CHAR LIMIT=30] -->
+    <!-- Preference title for CMAS vibration on/off. [CHAR LIMIT=50] -->
     <string name="enable_alert_vibrate_title">Vibrate</string>
 
     <!-- Preference title for use full volume option. [CHAR LIMIT=50] -->
@@ -146,7 +140,7 @@
     <!-- Preference summary for use full volume option. [CHAR LIMIT=100] -->
     <string name="use_full_volume_summary">Ignore other volume and Do Not Disturb preferences</string>
 
-    <!-- Preference title for enable channel 50 alerts (Brazil only). [CHAR LIMIT=30] -->
+    <!-- Preference title for enable channel 50 alerts (Brazil only). [CHAR LIMIT=50] -->
     <string name="enable_channel_50_alerts_title">Channel 50 broadcasts</string>
     <!-- Preference summary for enable channel 50 alerts (Brazil only). [CHAR LIMIT=100] -->
     <string name="enable_channel_50_alerts_summary">Brazil area update information</string>
